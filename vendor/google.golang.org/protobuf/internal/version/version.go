--- conflicted
+++ resolved
@@ -52,11 +52,7 @@
 const (
 	Major      = 1
 	Minor      = 36
-<<<<<<< HEAD
-	Patch      = 10
-=======
 	Patch      = 7
->>>>>>> cc25ab6b
 	PreRelease = ""
 )
 
