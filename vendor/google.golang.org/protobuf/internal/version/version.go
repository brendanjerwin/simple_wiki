// Copyright 2019 The Go Authors. All rights reserved.
// Use of this source code is governed by a BSD-style
// license that can be found in the LICENSE file.

// Package version records versioning information about this module.
package version

import (
	"fmt"
	"strings"
)

// These constants determine the current version of this module.
//
// For our release process, we enforce the following rules:
//   - Tagged releases use a tag that is identical to String.
//   - Tagged releases never reference a commit where the String
//     contains "devel".
//   - The set of all commits in this repository where String
//     does not contain "devel" must have a unique String.
//
// Steps for tagging a new release:
//
//  1. Create a new CL.
//
//  2. Update Minor, Patch, and/or PreRelease as necessary.
//     PreRelease must not contain the string "devel".
//
//  3. Since the last released minor version, have there been any changes to
//     generator that relies on new functionality in the runtime?
//     If yes, then increment RequiredGenerated.
//
//  4. Since the last released minor version, have there been any changes to
//     the runtime that removes support for old .pb.go source code?
//     If yes, then increment SupportMinimum.
//
//  5. Send out the CL for review and submit it.
//     Note that the next CL in step 8 must be submitted after this CL
//     without any other CLs in-between.
//
//  6. Tag a new version, where the tag is is the current String.
//
//  7. Write release notes for all notable changes
//     between this release and the last release.
//
//  8. Create a new CL.
//
//  9. Update PreRelease to include the string "devel".
//     For example: "" -> "devel" or "rc.1" -> "rc.1.devel"
//
//  10. Send out the CL for review and submit it.
const (
	Major      = 1
	Minor      = 36
<<<<<<< HEAD
	Patch      = 10
=======
	Patch      = 11
>>>>>>> 6c7cd216
	PreRelease = ""
)

// String formats the version string for this module in semver format.
//
// Examples:
//
//	v1.20.1
//	v1.21.0-rc.1
func String() string {
	v := fmt.Sprintf("v%d.%d.%d", Major, Minor, Patch)
	if PreRelease != "" {
		v += "-" + PreRelease

		// TODO: Add metadata about the commit or build hash.
		// See https://golang.org/issue/29814
		// See https://golang.org/issue/33533
		var metadata string
		if strings.Contains(PreRelease, "devel") && metadata != "" {
			v += "+" + metadata
		}
	}
	return v
}<|MERGE_RESOLUTION|>--- conflicted
+++ resolved
@@ -52,11 +52,7 @@
 const (
 	Major      = 1
 	Minor      = 36
-<<<<<<< HEAD
-	Patch      = 10
-=======
 	Patch      = 11
->>>>>>> 6c7cd216
 	PreRelease = ""
 )
 
