--- conflicted
+++ resolved
@@ -550,8 +550,6 @@
 	// Make the slice of certain predictable size to reduce allocations made by append.
 	hfLen := 7 // :method, :scheme, :path, :authority, content-type, user-agent, te
 	hfLen += len(authData) + len(callAuthData)
-<<<<<<< HEAD
-=======
 	registeredCompressors := t.registeredCompressors
 	if callHdr.AcceptedCompressors != nil {
 		registeredCompressors = *callHdr.AcceptedCompressors
@@ -568,7 +566,6 @@
 	if _, ok := ctx.Deadline(); ok {
 		hfLen++
 	}
->>>>>>> 56a866ff
 	headerFields := make([]hpack.HeaderField, 0, hfLen)
 	headerFields = append(headerFields, hpack.HeaderField{Name: ":method", Value: "POST"})
 	headerFields = append(headerFields, hpack.HeaderField{Name: ":scheme", Value: t.scheme})
@@ -581,7 +578,6 @@
 		headerFields = append(headerFields, hpack.HeaderField{Name: "grpc-previous-rpc-attempts", Value: strconv.Itoa(callHdr.PreviousAttempts)})
 	}
 
-	registeredCompressors := t.registeredCompressors
 	if callHdr.SendCompress != "" {
 		headerFields = append(headerFields, hpack.HeaderField{Name: "grpc-encoding", Value: callHdr.SendCompress})
 		// Include the outgoing compressor name when compressor is not registered
@@ -1500,23 +1496,12 @@
 		case "grpc-message":
 			grpcMessage = decodeGrpcMessage(hf.Value)
 		case ":status":
-<<<<<<< HEAD
-			if hf.Value == "200" {
-				httpStatusErr = ""
-				statusCode := 200
-				httpStatusCode = &statusCode
-				break
-			}
-
-			c, err := strconv.ParseInt(hf.Value, 10, 32)
-=======
 			httpStatus = hf.Value
 		default:
 			if isReservedHeader(hf.Name) && !isWhitelistedHeader(hf.Name) {
 				break
 			}
 			v, err := decodeMetadataHeader(hf.Name, hf.Value)
->>>>>>> 56a866ff
 			if err != nil {
 				headerError = fmt.Sprintf("transport: malformed %s: %v", hf.Name, err)
 				logger.Warningf("Failed to decode metadata header (%q, %q): %v", hf.Name, hf.Value, err)
@@ -1542,11 +1527,6 @@
 				t.closeStream(s, se.Err(), true, http2.ErrCodeProtocol, se, nil, endStream)
 				return
 			}
-<<<<<<< HEAD
-			statusCode := int(c)
-			httpStatusCode = &statusCode
-
-=======
 			if statusCode >= 100 && statusCode < 200 {
 				if endStream {
 					se := status.New(codes.Internal, fmt.Sprintf(
@@ -1556,7 +1536,6 @@
 				// In case of informational headers, return.
 				return
 			}
->>>>>>> 56a866ff
 			httpStatusErr = fmt.Sprintf(
 				"unexpected HTTP status code received from server: %d (%s)",
 				statusCode,
