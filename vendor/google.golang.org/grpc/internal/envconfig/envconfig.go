--- conflicted
+++ resolved
@@ -26,34 +26,31 @@
 )
 
 var (
-	// TXTErrIgnore is set if TXT errors should be ignored ("GRPC_GO_IGNORE_TXT_ERRORS" is not "false").
+	// EnableTXTServiceConfig is set if the DNS resolver should perform TXT
+	// lookups for service config ("GRPC_ENABLE_TXT_SERVICE_CONFIG" is not
+	// "false").
+	EnableTXTServiceConfig = boolFromEnv("GRPC_ENABLE_TXT_SERVICE_CONFIG", true)
+
+	// TXTErrIgnore is set if TXT errors should be ignored
+	// ("GRPC_GO_IGNORE_TXT_ERRORS" is not "false").
 	TXTErrIgnore = boolFromEnv("GRPC_GO_IGNORE_TXT_ERRORS", true)
+
 	// RingHashCap indicates the maximum ring size which defaults to 4096
 	// entries but may be overridden by setting the environment variable
 	// "GRPC_RING_HASH_CAP".  This does not override the default bounds
 	// checking which NACKs configs specifying ring sizes > 8*1024*1024 (~8M).
 	RingHashCap = uint64FromEnv("GRPC_RING_HASH_CAP", 4096, 1, 8*1024*1024)
+
 	// ALTSMaxConcurrentHandshakes is the maximum number of concurrent ALTS
 	// handshakes that can be performed.
 	ALTSMaxConcurrentHandshakes = uint64FromEnv("GRPC_ALTS_MAX_CONCURRENT_HANDSHAKES", 100, 1, 100)
+
 	// EnforceALPNEnabled is set if TLS connections to servers with ALPN disabled
 	// should be rejected. The HTTP/2 protocol requires ALPN to be enabled, this
 	// option is present for backward compatibility. This option may be overridden
 	// by setting the environment variable "GRPC_ENFORCE_ALPN_ENABLED" to "true"
 	// or "false".
 	EnforceALPNEnabled = boolFromEnv("GRPC_ENFORCE_ALPN_ENABLED", true)
-<<<<<<< HEAD
-	// XDSFallbackSupport is the env variable that controls whether support for
-	// xDS fallback is turned on. If this is unset or is false, only the first
-	// xDS server in the list of server configs will be used.
-	XDSFallbackSupport = boolFromEnv("GRPC_EXPERIMENTAL_XDS_FALLBACK", true)
-	// NewPickFirstEnabled is set if the new pickfirst leaf policy is to be used
-	// instead of the exiting pickfirst implementation. This can be disabled by
-	// setting the environment variable "GRPC_EXPERIMENTAL_ENABLE_NEW_PICK_FIRST"
-	// to "false".
-	NewPickFirstEnabled = boolFromEnv("GRPC_EXPERIMENTAL_ENABLE_NEW_PICK_FIRST", true)
-=======
->>>>>>> 56a866ff
 
 	// XDSEndpointHashKeyBackwardCompat controls the parsing of the endpoint hash
 	// key from EDS LbEndpoint metadata. Endpoint hash keys can be disabled by
