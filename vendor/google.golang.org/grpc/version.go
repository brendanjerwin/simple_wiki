/*
 *
 * Copyright 2018 gRPC authors.
 *
 * Licensed under the Apache License, Version 2.0 (the "License");
 * you may not use this file except in compliance with the License.
 * You may obtain a copy of the License at
 *
 *     http://www.apache.org/licenses/LICENSE-2.0
 *
 * Unless required by applicable law or agreed to in writing, software
 * distributed under the License is distributed on an "AS IS" BASIS,
 * WITHOUT WARRANTIES OR CONDITIONS OF ANY KIND, either express or implied.
 * See the License for the specific language governing permissions and
 * limitations under the License.
 *
 */

package grpc

// Version is the current grpc version.
<<<<<<< HEAD
const Version = "1.74.2"
=======
const Version = "1.78.0"
>>>>>>> 56a866ff
<|MERGE_RESOLUTION|>--- conflicted
+++ resolved
@@ -19,8 +19,4 @@
 package grpc
 
 // Version is the current grpc version.
-<<<<<<< HEAD
-const Version = "1.74.2"
-=======
-const Version = "1.78.0"
->>>>>>> 56a866ff
+const Version = "1.78.0"