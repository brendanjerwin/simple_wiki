--- conflicted
+++ resolved
@@ -1152,28 +1152,6 @@
 	}
 }
 
-<<<<<<< HEAD
-var errChanPool = sync.Pool{
-	New: func() interface{} { return make(chan error, 1) },
-}
-
-func getErrChan() chan error {
-	if inTests {
-		// Channels cannot be reused across synctest tests.
-		return make(chan error, 1)
-	} else {
-		return errChanPool.Get().(chan error)
-	}
-}
-
-func putErrChan(ch chan error) {
-	if !inTests {
-		errChanPool.Put(ch)
-	}
-}
-
-=======
->>>>>>> cc25ab6b
 var writeDataPool = sync.Pool{
 	New: func() interface{} { return new(writeData) },
 }
@@ -1181,11 +1159,7 @@
 // writeDataFromHandler writes DATA response frames from a handler on
 // the given stream.
 func (sc *serverConn) writeDataFromHandler(stream *stream, data []byte, endStream bool) error {
-<<<<<<< HEAD
-	ch := getErrChan()
-=======
 	ch := sc.srv.state.getErrChan()
->>>>>>> cc25ab6b
 	writeArg := writeDataPool.Get().(*writeData)
 	*writeArg = writeData{stream.id, data, endStream}
 	err := sc.writeFrameFromHandler(FrameWriteRequest{
@@ -1217,11 +1191,7 @@
 			return errStreamClosed
 		}
 	}
-<<<<<<< HEAD
-	putErrChan(ch)
-=======
 	sc.srv.state.putErrChan(ch)
->>>>>>> cc25ab6b
 	if frameWriteDone {
 		writeDataPool.Put(writeArg)
 	}
@@ -2475,11 +2445,7 @@
 		// waiting for this frame to be written, so an http.Flush mid-handler
 		// writes out the correct value of keys, before a handler later potentially
 		// mutates it.
-<<<<<<< HEAD
-		errc = getErrChan()
-=======
 		errc = sc.srv.state.getErrChan()
->>>>>>> cc25ab6b
 	}
 	if err := sc.writeFrameFromHandler(FrameWriteRequest{
 		write:  headerData,
@@ -2491,11 +2457,7 @@
 	if errc != nil {
 		select {
 		case err := <-errc:
-<<<<<<< HEAD
-			putErrChan(errc)
-=======
 			sc.srv.state.putErrChan(errc)
->>>>>>> cc25ab6b
 			return err
 		case <-sc.doneServing:
 			return errClientDisconnected
@@ -3176,11 +3138,7 @@
 		method: opts.Method,
 		url:    u,
 		header: cloneHeader(opts.Header),
-<<<<<<< HEAD
-		done:   getErrChan(),
-=======
 		done:   sc.srv.state.getErrChan(),
->>>>>>> cc25ab6b
 	}
 
 	select {
@@ -3197,11 +3155,7 @@
 	case <-st.cw:
 		return errStreamClosed
 	case err := <-msg.done:
-<<<<<<< HEAD
-		putErrChan(msg.done)
-=======
 		sc.srv.state.putErrChan(msg.done)
->>>>>>> cc25ab6b
 		return err
 	}
 }
