module github.com/brendanjerwin/simple_wiki

go 1.24.0

require (
	github.com/adrg/frontmatter v0.2.0
	github.com/blevesearch/bleve v1.0.14
	github.com/gabriel-vasile/mimetype v1.4.9
	github.com/gin-contrib/multitemplate v1.1.1
	github.com/gin-contrib/sessions v1.0.4
	github.com/gin-gonic/gin v1.10.1
	github.com/gorilla/sessions v1.4.0
	github.com/improbable-eng/grpc-web v0.15.0
	github.com/jcelliott/lumber v0.0.0-20160324203708-dd349441af25
	github.com/k3a/html2text v1.2.1
	github.com/karalabe/usb v0.0.2
	github.com/mborders/artifex v0.5.1
	github.com/microcosm-cc/bluemonday v1.0.27
	github.com/onsi/ginkgo/v2 v2.27.2
	github.com/onsi/gomega v1.38.2
	github.com/pelletier/go-toml/v2 v2.2.4
	github.com/schollz/versionedtext v1.0.0
	github.com/stoewer/go-strcase v1.3.1
	github.com/yuin/goldmark v1.7.13
	github.com/yuin/goldmark-emoji v1.0.6
	go.abhg.dev/goldmark/mermaid v0.5.0
	go.abhg.dev/goldmark/wikilink v0.6.0
<<<<<<< HEAD
	golang.org/x/net v0.46.0
	golang.org/x/text v0.30.0
=======
	golang.org/x/net v0.47.0
	golang.org/x/text v0.31.0
>>>>>>> cc25ab6b
	google.golang.org/grpc v1.74.2
	google.golang.org/protobuf v1.36.7
	gopkg.in/urfave/cli.v1 v1.20.0
	gopkg.in/yaml.v2 v2.4.0
)

require (
	github.com/BurntSushi/toml v0.3.1 // indirect
	github.com/Masterminds/semver/v3 v3.4.0 // indirect
	github.com/RoaringBitmap/roaring v0.4.23 // indirect
	github.com/aymerick/douceur v0.2.0 // indirect
	github.com/blevesearch/go-porterstemmer v1.0.3 // indirect
	github.com/blevesearch/mmap-go v1.0.2 // indirect
	github.com/blevesearch/segment v0.9.0 // indirect
	github.com/blevesearch/snowballstem v0.9.0 // indirect
	github.com/blevesearch/zap/v11 v11.0.14 // indirect
	github.com/blevesearch/zap/v12 v12.0.14 // indirect
	github.com/blevesearch/zap/v13 v13.0.6 // indirect
	github.com/blevesearch/zap/v14 v14.0.5 // indirect
	github.com/blevesearch/zap/v15 v15.0.3 // indirect
	github.com/bytedance/sonic v1.13.2 // indirect
	github.com/bytedance/sonic/loader v0.2.4 // indirect
	github.com/cenkalti/backoff/v4 v4.1.1 // indirect
	github.com/cloudwego/base64x v0.1.5 // indirect
	github.com/couchbase/vellum v1.0.2 // indirect
	github.com/desertbit/timer v0.0.0-20180107155436-c41aec40b27f // indirect
	github.com/gin-contrib/sse v1.0.0 // indirect
	github.com/glycerine/go-unsnap-stream v0.0.0-20181221182339-f9677308dec2 // indirect
	github.com/go-logr/logr v1.4.3 // indirect
	github.com/go-playground/locales v0.14.1 // indirect
	github.com/go-playground/universal-translator v0.18.1 // indirect
	github.com/go-playground/validator/v10 v10.26.0 // indirect
	github.com/go-task/slim-sprig/v3 v3.0.0 // indirect
	github.com/goccy/go-json v0.10.5 // indirect
	github.com/golang/protobuf v1.5.4 // indirect
	github.com/golang/snappy v1.0.0 // indirect
	github.com/google/go-cmp v0.7.0 // indirect
	github.com/google/pprof v0.0.0-20250403155104-27863c87afa6 // indirect
	github.com/gorilla/context v1.1.2 // indirect
	github.com/gorilla/css v1.0.1 // indirect
	github.com/gorilla/securecookie v1.1.2 // indirect
	github.com/json-iterator/go v1.1.12 // indirect
	github.com/klauspost/compress v1.18.0 // indirect
	github.com/klauspost/cpuid/v2 v2.2.10 // indirect
	github.com/leodido/go-urn v1.4.0 // indirect
	github.com/mattn/go-isatty v0.0.20 // indirect
	github.com/modern-go/concurrent v0.0.0-20180306012644-bacd9c7ef1dd // indirect
	github.com/modern-go/reflect2 v1.0.2 // indirect
	github.com/mschoch/smat v0.2.0 // indirect
	github.com/philhofer/fwd v1.0.0 // indirect
	github.com/robfig/cron/v3 v3.0.1 // indirect
	github.com/rs/cors v1.7.0 // indirect
	github.com/sergi/go-diff v1.4.0 // indirect
	github.com/steveyen/gtreap v0.1.0 // indirect
	github.com/tinylib/msgp v1.1.0 // indirect
	github.com/twitchyliquid64/golang-asm v0.15.1 // indirect
	github.com/ugorji/go/codec v1.2.12 // indirect
	github.com/willf/bitset v1.1.10 // indirect
	go.etcd.io/bbolt v1.3.5 // indirect
	go.yaml.in/yaml/v3 v3.0.4 // indirect
	golang.org/x/arch v0.16.0 // indirect
<<<<<<< HEAD
	golang.org/x/crypto v0.43.0 // indirect
	golang.org/x/sys v0.37.0 // indirect
	golang.org/x/tools v0.37.0 // indirect
=======
	golang.org/x/crypto v0.45.0 // indirect
	golang.org/x/mod v0.29.0 // indirect
	golang.org/x/sync v0.18.0 // indirect
	golang.org/x/sys v0.38.0 // indirect
	golang.org/x/tools v0.38.0 // indirect
>>>>>>> cc25ab6b
	google.golang.org/genproto/googleapis/rpc v0.0.0-20250528174236-200df99c418a // indirect
	gopkg.in/yaml.v3 v3.0.1 // indirect
	nhooyr.io/websocket v1.8.6 // indirect
)

replace github.com/karalabe/usb => github.com/brendanjerwin/usb v0.0.0-20231222144018-09a9b6ae5f52

replace github.com/brendanjerwin/simple_wiki/wikiidentifiers => ./wikiidentifiers<|MERGE_RESOLUTION|>--- conflicted
+++ resolved
@@ -25,13 +25,8 @@
 	github.com/yuin/goldmark-emoji v1.0.6
 	go.abhg.dev/goldmark/mermaid v0.5.0
 	go.abhg.dev/goldmark/wikilink v0.6.0
-<<<<<<< HEAD
-	golang.org/x/net v0.46.0
-	golang.org/x/text v0.30.0
-=======
 	golang.org/x/net v0.47.0
 	golang.org/x/text v0.31.0
->>>>>>> cc25ab6b
 	google.golang.org/grpc v1.74.2
 	google.golang.org/protobuf v1.36.7
 	gopkg.in/urfave/cli.v1 v1.20.0
@@ -93,17 +88,11 @@
 	go.etcd.io/bbolt v1.3.5 // indirect
 	go.yaml.in/yaml/v3 v3.0.4 // indirect
 	golang.org/x/arch v0.16.0 // indirect
-<<<<<<< HEAD
-	golang.org/x/crypto v0.43.0 // indirect
-	golang.org/x/sys v0.37.0 // indirect
-	golang.org/x/tools v0.37.0 // indirect
-=======
 	golang.org/x/crypto v0.45.0 // indirect
 	golang.org/x/mod v0.29.0 // indirect
 	golang.org/x/sync v0.18.0 // indirect
 	golang.org/x/sys v0.38.0 // indirect
 	golang.org/x/tools v0.38.0 // indirect
->>>>>>> cc25ab6b
 	google.golang.org/genproto/googleapis/rpc v0.0.0-20250528174236-200df99c418a // indirect
 	gopkg.in/yaml.v3 v3.0.1 // indirect
 	nhooyr.io/websocket v1.8.6 // indirect
