--- conflicted
+++ resolved
@@ -350,7 +350,6 @@
 			})
 		})
 
-<<<<<<< HEAD
 		When("the page save fails during update", func() {
 			var response map[string]any
 			var pageName string
@@ -373,31 +372,6 @@
 				err = os.Chmod(tmpDir, 0444)
 				Expect(err).NotTo(HaveOccurred())
 
-=======
-		When("the page save fails due to filesystem error", func() {
-			var response map[string]any
-			var pageName string
-			var newText string
-			var originalDataPath string
-
-			BeforeEach(func() {
-				pageName = "test-update-fail"
-				newText = "new content"
-				p := site.Open(pageName)
-				_ = p.Update("some content")
-				_ = p.Save()
-
-				// Create a read-only directory to cause save failure
-				readOnlyDir, err := os.MkdirTemp("", "readonly")
-				Expect(err).NotTo(HaveOccurred())
-				err = os.Chmod(readOnlyDir, 0444) // Read-only directory
-				Expect(err).NotTo(HaveOccurred())
-
-				// Change data path to read-only directory
-				originalDataPath = site.PathToData
-				site.PathToData = readOnlyDir
-
->>>>>>> f32d5f1d
 				body, _ := json.Marshal(map[string]any{
 					"page":       pageName,
 					"new_text":   newText,
@@ -410,13 +384,57 @@
 			})
 
 			AfterEach(func() {
-<<<<<<< HEAD
 				// Restore permissions for cleanup
 				_ = os.Chmod(tmpDir, originalPermissions)
-=======
+			})
+
+			It("should return a 200 status code", func() {
+				Expect(w.Code).To(Equal(http.StatusOK))
+			})
+
+			It("should return a failure response", func() {
+				Expect(response["success"]).To(BeFalse())
+				Expect(response["message"]).To(ContainSubstring("Failed to save"))
+			})
+		})
+
+		When("the page save fails due to filesystem error", func() {
+			var response map[string]any
+			var pageName string
+			var newText string
+			var originalDataPath string
+
+			BeforeEach(func() {
+				pageName = "test-update-fail"
+				newText = "new content"
+				p := site.Open(pageName)
+				_ = p.Update("some content")
+				_ = p.Save()
+
+				// Create a read-only directory to cause save failure
+				readOnlyDir, err := os.MkdirTemp("", "readonly")
+				Expect(err).NotTo(HaveOccurred())
+				err = os.Chmod(readOnlyDir, 0444) // Read-only directory
+				Expect(err).NotTo(HaveOccurred())
+
+				// Change data path to read-only directory
+				originalDataPath = site.PathToData
+				site.PathToData = readOnlyDir
+
+				body, _ := json.Marshal(map[string]any{
+					"page":       pageName,
+					"new_text":   newText,
+					"fetched_at": time.Now().Unix(),
+				})
+				req, _ := http.NewRequest(http.MethodPost, "/update", bytes.NewBuffer(body))
+				req.Header.Set("Content-Type", "application/json")
+				router.ServeHTTP(w, req)
+				_ = json.Unmarshal(w.Body.Bytes(), &response)
+			})
+
+			AfterEach(func() {
 				// Restore original data path
 				site.PathToData = originalDataPath
->>>>>>> f32d5f1d
 			})
 
 			It("should return a 200 status code", func() {
@@ -425,19 +443,12 @@
 
 			It("should return a failure response", func() {
 				Expect(response["success"]).To(BeFalse())
-<<<<<<< HEAD
-				Expect(response["message"]).To(ContainSubstring("Failed to save"))
-=======
 				Expect(response["message"]).To(Equal("Failed to save page"))
->>>>>>> f32d5f1d
 			})
 		})
 	})
 
 	Describe("handleLock", func() {
-<<<<<<< HEAD
-		When("the request has valid data and saves successfully", func() {
-=======
 		When("the request has bad json", func() {
 			BeforeEach(func() {
 				req, _ := http.NewRequest(http.MethodPost, "/lock", bytes.NewBuffer([]byte("bad json")))
@@ -450,8 +461,7 @@
 			})
 		})
 
-		When("the page is locked successfully", func() {
->>>>>>> f32d5f1d
+		When("the request has valid data and saves successfully", func() {
 			var response map[string]any
 			var pageName string
 
@@ -461,11 +471,7 @@
 				_ = p.Update("some content")
 				_ = p.Save()
 
-<<<<<<< HEAD
-				body, _ := json.Marshal(map[string]string{
-=======
 				body, _ := json.Marshal(map[string]any{
->>>>>>> f32d5f1d
 					"page":       pageName,
 					"passphrase": "testpass",
 				})
@@ -479,34 +485,21 @@
 				Expect(w.Code).To(Equal(http.StatusOK))
 			})
 
-<<<<<<< HEAD
 			It("should return a success response", func() {
 				Expect(response["success"]).To(BeTrue())
 				Expect(response["message"]).To(Equal("Locked"))
 			})
+
+			It("should lock the page", func() {
+				p := site.Open(pageName)
+				Expect(p.IsLocked).To(BeTrue())
+			})
 		})
 
 		When("the lock save fails", func() {
 			var response map[string]any
 			var pageName string
 			var originalPermissions os.FileMode
-=======
-			It("should return a success message", func() {
-				Expect(response["success"]).To(BeTrue())
-				Expect(response["message"]).To(Equal("Locked"))
-			})
-
-			It("should lock the page", func() {
-				p := site.Open(pageName)
-				Expect(p.IsLocked).To(BeTrue())
-			})
-		})
-
-		When("the lock save fails due to filesystem error", func() {
-			var response map[string]any
-			var pageName string
-			var originalDataPath string
->>>>>>> f32d5f1d
 
 			BeforeEach(func() {
 				pageName = "test-lock-fail"
@@ -514,7 +507,6 @@
 				_ = p.Update("some content")
 				_ = p.Save()
 
-<<<<<<< HEAD
 				// Ensure page is NOT locked initially
 				p.IsLocked = false
 				_ = p.Save()
@@ -526,10 +518,42 @@
 				err = os.Chmod(tmpDir, 0444)
 				Expect(err).NotTo(HaveOccurred())
 
-				body, _ := json.Marshal(map[string]string{
+				body, _ := json.Marshal(map[string]any{
 					"page":       pageName,
 					"passphrase": "password", // Use default password since page will be auto-locked
-=======
+				})
+				req, _ := http.NewRequest(http.MethodPost, "/lock", bytes.NewBuffer(body))
+				req.Header.Set("Content-Type", "application/json")
+				router.ServeHTTP(w, req)
+				_ = json.Unmarshal(w.Body.Bytes(), &response)
+			})
+
+			AfterEach(func() {
+				// Restore permissions for cleanup
+				_ = os.Chmod(tmpDir, originalPermissions)
+			})
+
+			It("should return an error status code", func() {
+				Expect(w.Code).To(Equal(http.StatusInternalServerError))
+			})
+
+			It("should return a failure response", func() {
+				Expect(response["success"]).To(BeFalse())
+				Expect(response["message"]).To(ContainSubstring("Failed to save lock"))
+			})
+		})
+
+		When("the lock save fails due to filesystem error", func() {
+			var response map[string]any
+			var pageName string
+			var originalDataPath string
+
+			BeforeEach(func() {
+				pageName = "test-lock-fail-filesystem"
+				p := site.Open(pageName)
+				_ = p.Update("some content")
+				_ = p.Save()
+
 				// Create a read-only directory to cause save failure
 				readOnlyDir, err := os.MkdirTemp("", "readonly")
 				Expect(err).NotTo(HaveOccurred())
@@ -543,7 +567,6 @@
 				body, _ := json.Marshal(map[string]any{
 					"page":       pageName,
 					"passphrase": "password", // Use the default password
->>>>>>> f32d5f1d
 				})
 				req, _ := http.NewRequest(http.MethodPost, "/lock", bytes.NewBuffer(body))
 				req.Header.Set("Content-Type", "application/json")
@@ -552,30 +575,17 @@
 			})
 
 			AfterEach(func() {
-<<<<<<< HEAD
-				// Restore permissions for cleanup
-				_ = os.Chmod(tmpDir, originalPermissions)
-			})
-
-			It("should return a 200 status code", func() {
-				Expect(w.Code).To(Equal(http.StatusOK))
-=======
 				// Restore original data path
 				site.PathToData = originalDataPath
 			})
 
 			It("should return a 500 status code", func() {
 				Expect(w.Code).To(Equal(http.StatusInternalServerError))
->>>>>>> f32d5f1d
 			})
 
 			It("should return a failure response", func() {
 				Expect(response["success"]).To(BeFalse())
-<<<<<<< HEAD
-				Expect(response["message"]).To(ContainSubstring("Failed to save lock state"))
-=======
 				Expect(response["message"]).To(Equal("Failed to save lock information"))
->>>>>>> f32d5f1d
 			})
 		})
 	})
