--- conflicted
+++ resolved
@@ -61,15 +61,11 @@
 	// Items array and is_container are only for actual containers
 	inventoryData := make(map[string]any)
 	if params.Container != "" {
-<<<<<<< HEAD
 		mungedContainer, err := wikiidentifiers.MungeIdentifier(params.Container)
 		if err != nil {
 			return nil, fmt.Errorf("invalid container identifier %q: %w", params.Container, err)
 		}
-		inventory["container"] = mungedContainer
-=======
-		inventoryData["container"] = wikiidentifiers.MungeIdentifier(params.Container)
->>>>>>> 96180292
+		inventoryData["container"] = mungedContainer
 	}
 	fm[inventoryKeyPath] = inventoryData
 
