//revive:disable:dot-imports
package server

import (
	"errors"
	"os"

	"github.com/brendanjerwin/simple_wiki/wikipage"
	"github.com/jcelliott/lumber"
	. "github.com/onsi/ginkgo/v2"
	. "github.com/onsi/gomega"
)

// mockNormalizerDeps implements InventoryNormalizationDependencies for testing.
type mockNormalizerDeps struct {
	frontmatters        map[string]map[string]any
	markdown            map[string]string
	readFrontMatterErr  error
	writeFrontMatterErr error
	writeMarkdownErr    error
}

func newMockNormalizerDeps() *mockNormalizerDeps {
	return &mockNormalizerDeps{
		frontmatters: make(map[string]map[string]any),
		markdown:     make(map[string]string),
	}
}

func (m *mockNormalizerDeps) ReadFrontMatter(page wikipage.PageIdentifier) (wikipage.PageIdentifier, map[string]any, error) {
	if m.readFrontMatterErr != nil {
		return "", nil, m.readFrontMatterErr
	}
	fm, ok := m.frontmatters[string(page)]
	if !ok {
		return "", nil, os.ErrNotExist
	}
	return page, fm, nil
}

func (m *mockNormalizerDeps) ReadMarkdown(page wikipage.PageIdentifier) (wikipage.PageIdentifier, string, error) {
	md, ok := m.markdown[string(page)]
	if !ok {
		return "", "", os.ErrNotExist
	}
	return page, md, nil
}

func (m *mockNormalizerDeps) WriteFrontMatter(page wikipage.PageIdentifier, fm map[string]any) error {
	if m.writeFrontMatterErr != nil {
		return m.writeFrontMatterErr
	}
	m.frontmatters[string(page)] = fm
	return nil
}

func (m *mockNormalizerDeps) WriteMarkdown(page wikipage.PageIdentifier, md string) error {
	if m.writeMarkdownErr != nil {
		return m.writeMarkdownErr
	}
	m.markdown[string(page)] = md
	return nil
}

func (*mockNormalizerDeps) DeletePage(_ wikipage.PageIdentifier) error {
	return nil
}

<<<<<<< HEAD
func (m *mockNormalizerDeps) ReadPage(page wikipage.PageIdentifier) (*wikipage.Page, error) {
	_, ok := m.frontmatters[string(page)]
	if !ok {
		return nil, os.ErrNotExist
	}
	return &wikipage.Page{
		Identifier: string(page),
	}, nil
}

=======
>>>>>>> 96180292
var _ = Describe("InventoryNormalizer", func() {
	var (
		deps       *mockNormalizerDeps
		normalizer *InventoryNormalizer
		logger     lumber.Logger
	)

	BeforeEach(func() {
		deps = newMockNormalizerDeps()
		logger = lumber.NewConsoleLogger(lumber.WARN)
		normalizer = NewInventoryNormalizer(deps, logger)
	})

	Describe("NormalizePage", func() {
		When("the page has no inventory.items", func() {
			var (
				createdPages []string
				err          error
			)

			BeforeEach(func() {
				deps.frontmatters["test_container"] = map[string]any{
					"identifier": "test_container",
					"title":      "Test Container",
				}
				createdPages, err = normalizer.NormalizePage("test_container")
			})

			It("should not return an error", func() {
				Expect(err).NotTo(HaveOccurred())
			})

			It("should not create any pages", func() {
				Expect(createdPages).To(BeEmpty())
			})
		})

		When("the page has inventory.items with existing pages", func() {
			var (
				createdPages []string
				err          error
			)

			BeforeEach(func() {
				deps.frontmatters["test_container"] = map[string]any{
					"identifier": "test_container",
					"inventory": map[string]any{
						"items": []any{"item1", "item2"},
					},
				}
				deps.frontmatters["item1"] = map[string]any{"identifier": "item1"}
				deps.frontmatters["item2"] = map[string]any{"identifier": "item2"}

				createdPages, err = normalizer.NormalizePage("test_container")
			})

			It("should not return an error", func() {
				Expect(err).NotTo(HaveOccurred())
			})

			It("should not create any pages since they exist", func() {
				Expect(createdPages).To(BeEmpty())
			})
		})

		When("the page has inventory.items with missing pages", func() {
			var (
				createdPages []string
				err          error
			)

			BeforeEach(func() {
				deps.frontmatters["test_container"] = map[string]any{
					"identifier": "test_container",
					"inventory": map[string]any{
						"items": []any{"new_item1", "new_item2"},
					},
				}

				createdPages, err = normalizer.NormalizePage("test_container")
			})

			It("should not return an error", func() {
				Expect(err).NotTo(HaveOccurred())
			})

			It("should create the missing pages", func() {
				Expect(createdPages).To(HaveLen(2))
				Expect(createdPages).To(ContainElements("new_item1", "new_item2"))
			})

			It("should set is_container = true on the container", func() {
				fm := deps.frontmatters["test_container"]
				inventory, ok := fm["inventory"].(map[string]any)
				Expect(ok).To(BeTrue())
				Expect(inventory["is_container"]).To(BeTrue())
			})
		})

		When("the page has some existing and some missing items", func() {
			var (
				createdPages []string
				err          error
			)

			BeforeEach(func() {
				deps.frontmatters["test_container"] = map[string]any{
					"identifier": "test_container",
					"inventory": map[string]any{
						"items": []any{"existing_item", "new_item"},
					},
				}
				deps.frontmatters["existing_item"] = map[string]any{"identifier": "existing_item"}

				createdPages, err = normalizer.NormalizePage("test_container")
			})

			It("should not return an error", func() {
				Expect(err).NotTo(HaveOccurred())
			})

			It("should only create the missing page", func() {
				Expect(createdPages).To(HaveLen(1))
				Expect(createdPages).To(ContainElement("new_item"))
			})
		})

		When("CreateItemPage fails", func() {
			var (
				createdPages []string
				err          error
			)

			BeforeEach(func() {
				deps.frontmatters["test_container"] = map[string]any{
					"identifier": "test_container",
					"inventory": map[string]any{
						"items": []any{"failing_item"},
					},
				}
				deps.writeMarkdownErr = errors.New("write failed")

				createdPages, err = normalizer.NormalizePage("test_container")
			})

			It("should not return an error (failures are logged)", func() {
				Expect(err).NotTo(HaveOccurred())
			})

			It("should not include the failed page in created pages", func() {
				Expect(createdPages).To(BeEmpty())
			})
		})
	})

	Describe("ensureIsContainerField", func() {
		When("the page does not exist", func() {
			var err error

			BeforeEach(func() {
				err = normalizer.ensureIsContainerField("nonexistent")
			})

			It("should not return an error", func() {
				Expect(err).NotTo(HaveOccurred())
			})
		})

		When("the page has no inventory section", func() {
			var err error

			BeforeEach(func() {
				deps.frontmatters["test_page"] = map[string]any{
					"identifier": "test_page",
					"title":      "Test Page",
				}
				err = normalizer.ensureIsContainerField("test_page")
			})

			It("should not return an error", func() {
				Expect(err).NotTo(HaveOccurred())
			})

			It("should not modify the frontmatter", func() {
				Expect(deps.frontmatters["test_page"]).NotTo(HaveKey("inventory"))
			})
		})

		When("the page has empty items array", func() {
			var err error

			BeforeEach(func() {
				deps.frontmatters["test_page"] = map[string]any{
					"identifier": "test_page",
					"inventory": map[string]any{
						"items": []any{},
					},
				}
				err = normalizer.ensureIsContainerField("test_page")
			})

			It("should not return an error", func() {
				Expect(err).NotTo(HaveOccurred())
			})

			It("should not set is_container", func() {
				inventory, ok := deps.frontmatters["test_page"]["inventory"].(map[string]any)
				Expect(ok).To(BeTrue(), "inventory should be a map")
				Expect(inventory).NotTo(HaveKey("is_container"))
			})
		})

		When("is_container is already true", func() {
			var err error

			BeforeEach(func() {
				deps.frontmatters["test_page"] = map[string]any{
					"identifier": "test_page",
					"inventory": map[string]any{
						"items":        []any{"item1"},
						"is_container": true,
					},
				}
				err = normalizer.ensureIsContainerField("test_page")
			})

			It("should not return an error", func() {
				Expect(err).NotTo(HaveOccurred())
			})
		})

		When("is_container needs to be set", func() {
			var err error

			BeforeEach(func() {
				deps.frontmatters["test_page"] = map[string]any{
					"identifier": "test_page",
					"inventory": map[string]any{
						"items": []any{"item1"},
					},
				}
				err = normalizer.ensureIsContainerField("test_page")
			})

			It("should not return an error", func() {
				Expect(err).NotTo(HaveOccurred())
			})

			It("should set is_container to true", func() {
				inventory, ok := deps.frontmatters["test_page"]["inventory"].(map[string]any)
				Expect(ok).To(BeTrue(), "inventory should be a map")
				Expect(inventory["is_container"]).To(BeTrue())
			})
		})

		When("WriteFrontMatter fails", func() {
			var err error

			BeforeEach(func() {
				deps.frontmatters["test_page"] = map[string]any{
					"identifier": "test_page",
					"inventory": map[string]any{
						"items": []any{"item1"},
					},
				}
				deps.writeFrontMatterErr = errors.New("write failed")

				err = normalizer.ensureIsContainerField("test_page")
			})

			It("should return an error", func() {
				Expect(err).To(HaveOccurred())
				Expect(err.Error()).To(ContainSubstring("failed to write frontmatter"))
			})
		})
	})

	Describe("GetContainerItems", func() {
		When("the page has items as []string", func() {
			var items []string
			var err error

			BeforeEach(func() {
				deps.frontmatters["container"] = map[string]any{
					"inventory": map[string]any{
						"items": []string{"item1", "item2"},
					},
				}
				items, err = normalizer.GetContainerItems("container")
			})

			It("should not return an error", func() {
				Expect(err).NotTo(HaveOccurred())
			})

			It("should return the items", func() {
				Expect(items).To(HaveLen(2))
				Expect(items).To(ContainElements("item1", "item2"))
			})
		})

		When("the page has []string items that need munging", func() {
			var items []string
			var err error

			BeforeEach(func() {
				deps.frontmatters["container"] = map[string]any{
					"inventory": map[string]any{
						"items": []string{"PascalCaseItem", "another-item"},
					},
				}
				items, err = normalizer.GetContainerItems("container")
			})

			It("should not return an error", func() {
				Expect(err).NotTo(HaveOccurred())
			})

			It("should munge the identifiers to snake_case", func() {
				Expect(items).To(HaveLen(2))
				Expect(items).To(ContainElement("pascal_case_item"))
				Expect(items).To(ContainElement("another_item"))
			})
		})

		When("the page has []string items with invalid identifier", func() {
			var err error

			BeforeEach(func() {
				deps.frontmatters["container"] = map[string]any{
					"inventory": map[string]any{
						"items": []string{"///"},
					},
				}
				_, err = normalizer.GetContainerItems("container")
			})

			It("should return an error", func() {
				Expect(err).To(HaveOccurred())
			})

			It("should include invalid identifier context", func() {
				Expect(err.Error()).To(ContainSubstring("invalid item identifier"))
			})
		})

		When("the page has items as []any", func() {
			var items []string
			var err error

			BeforeEach(func() {
				deps.frontmatters["container"] = map[string]any{
					"inventory": map[string]any{
						"items": []any{"item1", "item2"},
					},
				}
				items, err = normalizer.GetContainerItems("container")
			})

			It("should not return an error", func() {
				Expect(err).NotTo(HaveOccurred())
			})

			It("should return the items", func() {
				Expect(items).To(HaveLen(2))
				Expect(items).To(ContainElements("item1", "item2"))
			})
		})

		When("the page does not exist", func() {
			var items []string
			var err error

			BeforeEach(func() {
				items, err = normalizer.GetContainerItems("nonexistent")
			})

			It("should not return an error", func() {
				Expect(err).NotTo(HaveOccurred())
			})

			It("should return nil", func() {
				Expect(items).To(BeNil())
			})
		})

		When("the page has no inventory section", func() {
			var items []string
			var err error

			BeforeEach(func() {
				deps.frontmatters["container"] = map[string]any{
					"identifier": "container",
				}
				items, err = normalizer.GetContainerItems("container")
			})

			It("should not return an error", func() {
				Expect(err).NotTo(HaveOccurred())
			})

			It("should return nil", func() {
				Expect(items).To(BeNil())
			})
		})

		When("the page has no items key", func() {
			var items []string
			var err error

			BeforeEach(func() {
				deps.frontmatters["container"] = map[string]any{
					"inventory": map[string]any{
						"is_container": true,
					},
				}
				items, err = normalizer.GetContainerItems("container")
			})

			It("should not return an error", func() {
				Expect(err).NotTo(HaveOccurred())
			})

			It("should return nil", func() {
				Expect(items).To(BeNil())
			})
		})

		When("an item has invalid identifier", func() {
			var err error

			BeforeEach(func() {
				deps.frontmatters["container"] = map[string]any{
					"inventory": map[string]any{
						"items": []any{"///"},  // This will fail MungeIdentifier
					},
				}
				_, err = normalizer.GetContainerItems("container")
			})

			It("should return an error", func() {
				Expect(err).To(HaveOccurred())
			})

			It("should include invalid identifier context", func() {
				Expect(err.Error()).To(ContainSubstring("invalid item identifier"))
			})

			It("should include the identifier value", func() {
				Expect(err.Error()).To(ContainSubstring("///"))
			})
		})

		When("reading frontmatter fails with non-NotExist error", func() {
			var err error
			var localDeps *mockNormalizerDeps
			var localNormalizer *InventoryNormalizer

			BeforeEach(func() {
				localDeps = newMockNormalizerDeps()
				localDeps.readFrontMatterErr = errors.New("permission denied")
				localNormalizer = NewInventoryNormalizer(localDeps, lumber.NewConsoleLogger(lumber.WARN))
				_, err = localNormalizer.GetContainerItems("container")
			})

			It("should return an error with frontmatter read context", func() {
				Expect(err).To(MatchError(ContainSubstring("failed to read frontmatter")))
			})
		})
	})

	Describe("CreateItemPage", func() {
		When("creating a new item page", func() {
			var err error

			BeforeEach(func() {
				err = normalizer.CreateItemPage("new_item", "container_id")
			})

			It("should not return an error", func() {
				Expect(err).NotTo(HaveOccurred())
			})

			It("should create frontmatter with identifier", func() {
				fm := deps.frontmatters["new_item"]
				Expect(fm["identifier"]).To(Equal("new_item"))
			})

			It("should create frontmatter with container reference", func() {
				fm := deps.frontmatters["new_item"]
				inventory, ok := fm["inventory"].(map[string]any)
				Expect(ok).To(BeTrue(), "inventory should be a map")
				Expect(inventory["container"]).To(Equal("container_id"))
			})
		})

		When("creating an item without container", func() {
			var err error

			BeforeEach(func() {
				err = normalizer.CreateItemPage("standalone_item", "")
			})

			It("should not return an error", func() {
				Expect(err).NotTo(HaveOccurred())
			})

			It("should not have container in inventory", func() {
				fm := deps.frontmatters["standalone_item"]
				inventory, ok := fm["inventory"].(map[string]any)
				Expect(ok).To(BeTrue(), "inventory should be a map")
				Expect(inventory).NotTo(HaveKey("container"))
			})
		})

		When("WriteFrontMatter fails", func() {
			var err error

			BeforeEach(func() {
				deps.writeFrontMatterErr = errors.New("write failed")
				err = normalizer.CreateItemPage("failing_item", "container")
			})

			It("should return an error", func() {
				Expect(err).To(HaveOccurred())
				Expect(err.Error()).To(ContainSubstring("failed to write frontmatter"))
			})
		})

		When("WriteMarkdown fails", func() {
			var err error

			BeforeEach(func() {
				deps.writeMarkdownErr = errors.New("markdown write failed")
				err = normalizer.CreateItemPage("failing_item", "container")
			})

			It("should return an error", func() {
				Expect(err).To(HaveOccurred())
				Expect(err.Error()).To(ContainSubstring("failed to write markdown"))
			})
		})
	})
})

var _ = Describe("PageInventoryNormalizationJob", func() {
	var (
		deps   *mockNormalizerDeps
		logger lumber.Logger
	)

	BeforeEach(func() {
		deps = newMockNormalizerDeps()
		logger = lumber.NewConsoleLogger(lumber.WARN)
	})

	Describe("NewPageInventoryNormalizationJob", func() {
		When("creating a new job", func() {
			var job *PageInventoryNormalizationJob

			BeforeEach(func() {
				job = NewPageInventoryNormalizationJob("test_page", deps, logger)
			})

			It("should create a job with the correct page ID", func() {
				Expect(job.pageID).To(Equal(wikipage.PageIdentifier("test_page")))
			})

			It("should have a normalizer", func() {
				Expect(job.normalizer).NotTo(BeNil())
			})
		})
	})

	Describe("Execute", func() {
		When("normalization creates pages", func() {
			var (
				job *PageInventoryNormalizationJob
				err error
			)

			BeforeEach(func() {
				deps.frontmatters["container_page"] = map[string]any{
					"identifier": "container_page",
					"inventory": map[string]any{
						"items": []any{"new_item"},
					},
				}

				job = NewPageInventoryNormalizationJob("container_page", deps, logger)
				err = job.Execute()
			})

			It("should not return an error", func() {
				Expect(err).NotTo(HaveOccurred())
			})

			It("should create the missing item page", func() {
				Expect(deps.frontmatters).To(HaveKey("new_item"))
			})
		})

		When("normalization creates no pages", func() {
			var (
				job *PageInventoryNormalizationJob
				err error
			)

			BeforeEach(func() {
				deps.frontmatters["regular_page"] = map[string]any{
					"identifier": "regular_page",
				}

				job = NewPageInventoryNormalizationJob("regular_page", deps, logger)
				err = job.Execute()
			})

			It("should not return an error", func() {
				Expect(err).NotTo(HaveOccurred())
			})
		})
	})

	Describe("GetName", func() {
		When("getting the job name", func() {
			var (
				job  *PageInventoryNormalizationJob
				name string
			)

			BeforeEach(func() {
				job = NewPageInventoryNormalizationJob("test_page", deps, logger)
				name = job.GetName()
			})

			It("should return the correct name", func() {
				Expect(name).To(Equal(PageInventoryNormalizationJobName))
			})
		})
	})
})<|MERGE_RESOLUTION|>--- conflicted
+++ resolved
@@ -66,19 +66,6 @@
 	return nil
 }
 
-<<<<<<< HEAD
-func (m *mockNormalizerDeps) ReadPage(page wikipage.PageIdentifier) (*wikipage.Page, error) {
-	_, ok := m.frontmatters[string(page)]
-	if !ok {
-		return nil, os.ErrNotExist
-	}
-	return &wikipage.Page{
-		Identifier: string(page),
-	}, nil
-}
-
-=======
->>>>>>> 96180292
 var _ = Describe("InventoryNormalizer", func() {
 	var (
 		deps       *mockNormalizerDeps
