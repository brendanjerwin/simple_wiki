package server

import (
	"crypto/rand"
	"crypto/sha256"
	"encoding/hex"
	"errors"
	"fmt"
	"html/template"
	"io"
	"mime"
	"net/http"
	"net/url"
	"os"
	"path"
	"slices"
	"strconv"
	"strings"
	"time"

	"github.com/brendanjerwin/simple_wiki/sec"
	"github.com/brendanjerwin/simple_wiki/static"
	"github.com/brendanjerwin/simple_wiki/utils/base32tools"
	"github.com/brendanjerwin/simple_wiki/utils/goldmarkrenderer"
	"github.com/brendanjerwin/simple_wiki/utils/slicetools"
	ginteenysecurity "github.com/danielheath/gin-teeny-security"
	"github.com/gin-contrib/multitemplate"
	"github.com/gin-contrib/sessions"
	"github.com/gin-contrib/sessions/cookie"
	"github.com/gin-gonic/gin"
	"github.com/jcelliott/lumber"
)

const minutesToUnlock = 10.0

const (
	// HTTP status codes
	httpStatusFound = 302
	httpStatusOK    = 200

	// Magic numbers
	maxSecretAttempts = 8
	maxCacheControl   = 60
	maxContentLength  = 3

	// String constants
	rootPath             = "/"
	uploadFailureMessage = "Failed to upload: %s"
	uploadsPage          = "uploads"
)

var (
	hotTemplateReloading bool
	LogLevel             int = lumber.WARN
)

func NewSite(
	filepathToData string,
	cssFile string,
	defaultPage string,
	defaultPassword string,
	debounce int,
	secret string,
	secretCode string,
	fileuploads bool,
	maxUploadSize uint,
	maxDocumentSize uint,
	logger *lumber.ConsoleLogger,
) *Site {
	var customCSS []byte
	// collect custom CSS
	if len(cssFile) > 0 {
		var errRead error
		customCSS, errRead = os.ReadFile(cssFile)
		if errRead != nil {
			_, _ = fmt.Println(errRead)
			panic(errRead)
		}
		_, _ = fmt.Printf("Loaded CSS file, %d bytes\n", len(customCSS))
	}

	site := &Site{
		PathToData:      filepathToData,
		CSS:             customCSS,
		DefaultPage:     defaultPage,
		DefaultPassword: defaultPassword,
		Debounce:        debounce,
		SessionStore:    cookie.NewStore([]byte(secret)),
		SecretCode:      secretCode,
		Fileuploads:     fileuploads,
		MaxUploadSize:   maxUploadSize,
		MaxDocumentSize: maxDocumentSize,
		Logger:          logger,
	}

	err := site.InitializeIndexing()
	if err != nil {
		logger.Error("Failed to initialize indexing: %v", err)
		panic(err.Error())
	}
	return site
}

// GinRouter returns a new Gin router configured for the site.
func (s *Site) GinRouter() *gin.Engine {
	if s.Logger == nil {
		s.Logger = lumber.NewConsoleLogger(lumber.TRACE)
	}

	if s.MarkdownRenderer == nil {
		s.MarkdownRenderer = goldmarkrenderer.GoldmarkRenderer{}
	}

	if hotTemplateReloading {
		gin.SetMode(gin.DebugMode)
	} else {
		gin.SetMode(gin.ReleaseMode)
	}

	router := gin.Default()
	router.SetFuncMap(template.FuncMap{
		"sniffContentType": s.sniffContentType,
	})

	if hotTemplateReloading {
		router.LoadHTMLGlob("server/templates/*.tmpl")
	} else {
		router.HTMLRender = s.loadTemplate()
	}

	router.Use(sessions.Sessions("_session", s.SessionStore))
	if s.SecretCode != "" {
		cfg := &ginteenysecurity.Config{
			Secret: s.SecretCode,
			Path:   "/login/",
			RequireAuth: func(c *gin.Context) bool {
				page := c.Param("page")

				switch page {
				case "favicon.ico", "static", uploadsPage:
					return false // no auth for these
				default:
					return true
				}
			},
		}
		router.Use(cfg.Middleware)
	}

	router.GET("/", func(c *gin.Context) {
		c.Redirect(httpStatusFound, "/"+s.DefaultPage+"/view")
	})

	router.POST("/uploads", s.handleUpload)

	router.GET("/:page", func(c *gin.Context) {
		page := c.Param("page")
		c.Redirect(httpStatusFound, "/"+page+"/view?"+c.Request.URL.RawQuery)
	})
	router.GET("/:page/*command", s.handlePageRequest)
	router.POST("/update", s.handlePageUpdate)
	router.POST("/relinquish", s.handlePageRelinquish) // relinquish returns the page no matter what (and destroys if nessecary)
	router.POST("/exists", s.handlePageExists)
	router.POST("/lock", s.handleLock)
	router.POST("/api/print_label", s.handlePrintLabel)
	router.GET("/api/find_by", s.handleFindBy)
	router.GET("/api/find_by_prefix", s.handleFindByPrefix)
	router.GET("/api/find_by_key_existence", s.handleFindByKeyExistence)
	router.GET("/api/search", s.handleSearch)
	return router
}

func (s *Site) loadTemplate() multitemplate.Render {
	r := multitemplate.New()

	tmplMessage, err := template.New("index.tmpl").Funcs(template.FuncMap{
		"sniffContentType": s.sniffContentType,
	}).Parse(string(static.IndexTemplate))
	if err != nil {
		panic(err)
	}

	r.Add("index.tmpl", tmplMessage)

	return r
}

func pageIsLocked(p *Page, c *gin.Context) bool {
	// it is easier to reason about when the page is actually unlocked
	unlocked := !p.IsLocked ||
		(p.IsLocked && p.UnlockedFor == getSetSessionID(c))
	return !unlocked
}

func (s *Site) handlePageRelinquish(c *gin.Context) {
	type QueryJSON struct {
		Page string `json:"page"`
	}
	var json QueryJSON
	err := c.BindJSON(&json)
	if err != nil {
		s.Logger.Trace("Failed to bind JSON in handlePageRelinquish: %v", err)
		c.JSON(http.StatusBadRequest, gin.H{"success": false, "message": "Wrong JSON"})
		return
	}
	if len(json.Page) == 0 {
		c.JSON(http.StatusBadRequest, gin.H{"success": false, "message": "Must specify `page`"})
		return
	}
	message := "Relinquished"
	p := s.Open(json.Page)
	name := p.Meta
	if name == "" {
		name = json.Page
	}
	text := p.Text.GetCurrent()
	isLocked := pageIsLocked(p, c)
	if !isLocked {
		if err := p.Erase(); err != nil {
			c.JSON(http.StatusInternalServerError, gin.H{"success": false, "message": "Failed to erase page"})
			return
		}
		message = "Relinquished and erased"
	}
	c.JSON(http.StatusOK, gin.H{
		"success": true,
		"name":    name,
		"message": message,
		"text":    text,
		"locked":  isLocked,
	})
}

func getSetSessionID(c *gin.Context) (sid string) {
	var (
		session = sessions.Default(c)
		v       = session.Get("sid")
	)
	if v != nil {
		if sidStr, ok := v.(string); ok {
			sid = sidStr
		}
	}
	if v == nil || sid == "" {
		// Each byte becomes two hex characters, so we need half the number of bytes as the desired string length.
		// We add 1 and divide by 2 to handle both even and odd lengths correctly.
		byteLength := (maxSecretAttempts + 1) / 2
		b := make([]byte, byteLength)
		if _, err := rand.Read(b); err != nil {
			panic(fmt.Sprintf("failed to generate random string: %v", err))
		}
		sid = hex.EncodeToString(b)
		// Trim the string to the exact desired length, as we may have generated one extra character for odd lengths.
		if len(sid) > maxSecretAttempts {
			sid = sid[:maxSecretAttempts]
		}
		session.Set("sid", sid)
		_ = session.Save()
	}
	return sid
}

func (s *Site) handlePageRequest(c *gin.Context) {
	page := c.Param("page")
	command := c.Param("command")

	switch page {
	case "favicon.ico":
		s.handleFavicon(c)
		return
	case "static":
		s.handleStatic(c, command)
		return
	case uploadsPage:
		s.handleUploads(c, command)
		return
	default:
		// General page handling continues below
	}

	if len(command) < 2 {
		c.Redirect(httpStatusFound, "/"+page+"/view")
		return
	}

	p, err := s.OpenOrInit(page, c.Request)
	if err != nil {
		s.Logger.Error("Failed to initialize page '%s': %v", page, err)
		c.String(http.StatusInternalServerError, "Failed to initialize page")
		return
	}

	// use the default lock
	if s.defaultLock() != "" && p.IsNew() {
		p.IsLocked = true
		p.PassphraseToUnlock = s.defaultLock()
	}

	version := c.DefaultQuery("version", "ajksldfjl")
	isLocked := pageIsLocked(p, c)

	// Disallow anything but viewing locked pages
	if (isLocked) &&
		(command[0:2] != "/v" && command[0:2] != "/r") {
		c.Redirect(httpStatusFound, "/"+page+"/view")
		return
	}

	if command == "/erase" {
		if !isLocked {
			if err := p.Erase(); err != nil {
				_ = c.AbortWithError(http.StatusInternalServerError, err)
				return
			}
			c.Redirect(httpStatusFound, rootPath)
		} else {
			c.Redirect(httpStatusFound, "/"+page+"/view")
		}
		return
	}

	rawText, contentHTML := s.getPageContent(p, version)
	contentHTML = fmt.Appendf(nil, "<article class='content' id='%s'>%s</article>", page, string(contentHTML))

	// Get history
	versionsInt64, versionsChangeSums, versionsText := s.getVersionHistory(command, p)

	if s.handleRawContent(c, command, p, rawText) {
		return
	}

	if s.handleFrontmatter(c, command, p) {
		return
	}

	directoryEntries, command, err := s.getDirectoryEntries(page, command)
	if err != nil {
		_ = c.AbortWithError(http.StatusInternalServerError, err)
		return
	}

	templateData := s.buildTemplateData(page, command, directoryEntries, contentHTML, rawText, versionsInt64, versionsText, versionsChangeSums, isLocked, c)
	c.HTML(http.StatusOK, "index.tmpl", templateData)
}

func (*Site) getPageContent(p *Page, version string) (rawText string, contentHTML []byte) {
	rawText = p.Text.GetCurrent()
	contentHTML = p.RenderedPage

	// Check to see if an old version is requested
	versionInt, versionErr := strconv.Atoi(version)
	if versionErr == nil && versionInt > 0 {
		versionText, err := p.Text.GetPreviousByTimestamp(int64(versionInt))
		if err == nil {
			rawText = versionText
			contentHTML, _ = p.Site.MarkdownRenderer.Render([]byte(rawText))
		}
	}
	return rawText, contentHTML
}

func (s *Site) getDirectoryEntries(page, command string) ([]os.FileInfo, string, error) {
	var directoryEntries []os.FileInfo
	if page == "ls" {
		command = "/view"
		directoryEntries = s.DirectoryList()
	}
	if page == uploadsPage {
		command = "/view"
		var err error
		directoryEntries, err = s.UploadList()
		if err != nil {
			return nil, command, err
		}
	}
	return directoryEntries, command, nil
}

func (*Site) getVersionHistory(command string, p *Page) (versionsInt64 []int64, versionsChangeSums []int, versionsText []string) {
	if command[0:2] == "/h" {
		versionsInt64, versionsChangeSums = p.Text.GetMajorSnapshotsAndChangeSums(maxCacheControl) // get snapshots 60 seconds apart
		versionsText = make([]string, len(versionsInt64))
		for i, v := range versionsInt64 {
			versionsText[i] = time.Unix(v/1000000000, 0).Format("Mon Jan 2 15:04:05 MST 2006")
		}
		versionsText = slicetools.ReverseSliceString(versionsText)
		versionsInt64 = slicetools.ReverseSliceInt64(versionsInt64)
		versionsChangeSums = slicetools.ReverseSliceInt(versionsChangeSums)
	}
	return versionsInt64, versionsChangeSums, versionsText
}

func (s *Site) buildTemplateData(page, command string, directoryEntries []os.FileInfo, contentHTML []byte, rawText string, versionsInt64 []int64, versionsText []string, versionsChangeSums []int, isLocked bool, c *gin.Context) gin.H {
	return gin.H{
		"EditPage":    command[0:2] == "/e", // /edit
		"ViewPage":    command[0:2] == "/v", // /view
		"HistoryPage": command[0:2] == "/h", // /history
		"ReadPage":    command[0:2] == "/r", // /history
		"DontKnowPage": command[0:2] != "/e" &&
			command[0:2] != "/v" &&
			command[0:2] != "/l" &&
			command[0:2] != "/r" &&
			command[0:2] != "/h",
		"DirectoryPage":      page == "ls" || page == uploadsPage,
		"UploadPage":         page == uploadsPage,
		"DirectoryEntries":   directoryEntries,
		"Page":               page,
		"RenderedPage":       template.HTML([]byte(contentHTML)),
		"RawPage":            rawText,
		"Versions":           versionsInt64,
		"VersionsText":       versionsText,
		"VersionsChangeSums": versionsChangeSums,
		"IsLocked":           isLocked,
		"Route":              "/" + page + command,
		"HasDotInName":       strings.Contains(page, "."),
		"RecentlyEdited":     getRecentlyEdited(page, c),
		"CustomCSS":          len(s.CSS) > 0,
		"Debounce":           s.Debounce,
		"Date":               time.Now().Format("2006-01-02"),
		"UnixTime":           time.Now().Unix(),
		"AllowFileUploads":   s.Fileuploads,
		"MaxUploadMB":        s.MaxUploadSize,
	}
}

func getRecentlyEdited(title string, c *gin.Context) []string {
	session := sessions.Default(c)
	var recentlyEdited string
	v := session.Get("recentlyEdited")
	editedThings := []string{}
	if v == nil {
		recentlyEdited = title
	} else {
		if recentlyEditedStr, ok := v.(string); ok {
			editedThings = strings.Split(recentlyEditedStr, "|||")
			if !slices.Contains(editedThings, title) {
				recentlyEdited = recentlyEditedStr + "|||" + title
			} else {
				recentlyEdited = recentlyEditedStr
			}
		}
	}
	session.Set("recentlyEdited", recentlyEdited)
	_ = session.Save()
	editedThingsWithoutCurrent := make([]string, len(editedThings))
	i := 0
	for _, thing := range editedThings {
		if thing == title {
			continue
		}
		if strings.Contains(thing, "icon-") {
			continue
		}
		editedThingsWithoutCurrent[i] = thing
		i++
	}
	return editedThingsWithoutCurrent[:i]
}

func (s *Site) handlePageExists(c *gin.Context) {
	type QueryJSON struct {
		Page string `json:"page"`
	}
	var json QueryJSON
	err := c.BindJSON(&json)
	if err != nil {
		s.Logger.Trace("Failed to bind JSON in handlePageExists: %v", err)
		c.JSON(http.StatusBadRequest, gin.H{"success": false, "message": "Wrong JSON", "exists": false})
		return
	}
	p := s.Open(json.Page)
	if len(p.Text.GetCurrent()) > 0 {
		c.JSON(http.StatusOK, gin.H{"success": true, "message": json.Page + " found", "exists": true})
	} else {
		c.JSON(http.StatusOK, gin.H{"success": true, "message": json.Page + " not found", "exists": false})
	}
}

func (s *Site) handlePageUpdate(c *gin.Context) {
	type QueryJSON struct {
		Page      string `json:"page"`
		NewText   string `json:"new_text"`
		FetchedAt int64  `json:"fetched_at"`
		Meta      string `json:"meta"`
	}
	var json QueryJSON
	err := c.BindJSON(&json)
	if err != nil {
		s.Logger.Trace("Failed to bind JSON in handlePageUpdate: %v", err)
		c.JSON(http.StatusBadRequest, gin.H{"success": false, "message": "Wrong JSON"})
		return
	}
	if uint(len(json.NewText)) > s.MaxDocumentSize {
		c.JSON(http.StatusBadRequest, gin.H{"success": false, "message": "Too much"})
		return
	}
	if len(json.Page) == 0 {
		c.JSON(http.StatusBadRequest, gin.H{"success": false, "message": "Must specify `page`"})
		return
	}
	s.Logger.Trace("Update: %v", json)
	p := s.Open(json.Page)
	var (
		message       string
		sinceLastEdit = time.Since(p.LastEditTime())
	)
	success := false
	if pageIsLocked(p, c) {
		if sinceLastEdit < minutesToUnlock {
			message = "This page is being edited by someone else"
		} else {
			// here what might have happened is that two people unlock without
			// editing thus they both suceeds but only one is able to edit
			message = "Locked, must unlock first"
		}
	} else if json.FetchedAt > 0 && p.LastEditUnixTime() > json.FetchedAt {
		message = "Refusing to overwrite others work"
	} else {
		p.Meta = json.Meta
<<<<<<< HEAD
		_ = p.Update(json.NewText)
		if err := p.Save(); err != nil {
=======
		if err := p.Update(json.NewText); err != nil {
>>>>>>> 10a92cdc
			s.Logger.Error("Failed to save page '%s': %v", json.Page, err)
			message = "Failed to save page"
			success = false
		} else {
			message = "Saved"
			success = true
		}
	}
	c.JSON(http.StatusOK, gin.H{"success": success, "message": message, "unix_time": time.Now().Unix()})
}

func (s *Site) handleLock(c *gin.Context) {
	type QueryJSON struct {
		Page       string `json:"page"`
		Passphrase string `json:"passphrase"`
	}

	var json QueryJSON
	if c.BindJSON(&json) != nil {
		c.String(http.StatusBadRequest, "Problem binding keys")
		return
	}
	p := s.Open(json.Page)
	if s.defaultLock() != "" && p.IsNew() {
		p.IsLocked = true
		p.PassphraseToUnlock = s.defaultLock()
	}

	var (
		message       string
		sessionID     = getSetSessionID(c)
		sinceLastEdit = time.Since(p.LastEditTime())
	)

	// both lock/unlock ends here on locked&timeout combination
	if p.IsLocked &&
		p.UnlockedFor != sessionID &&
		p.UnlockedFor != "" &&
		sinceLastEdit.Minutes() < minutesToUnlock {
		c.JSON(http.StatusOK, gin.H{
			"success": false,
			"message": fmt.Sprintf("This page is being edited by someone else! Will unlock automatically %2.0f minutes after the last change.", minutesToUnlock-sinceLastEdit.Minutes()),
		})
		return
	}
	if !pageIsLocked(p, c) {
		p.IsLocked = true
		p.PassphraseToUnlock = sec.HashPassword(json.Passphrase)
		p.UnlockedFor = ""
		message = "Locked"
	} else {
		err2 := sec.CheckPasswordHash(json.Passphrase, p.PassphraseToUnlock)
		if err2 != nil {
			c.JSON(http.StatusOK, gin.H{"success": false, "message": "Can't unlock"})
			return
		}
		p.UnlockedFor = sessionID
		message = "Unlocked only for you"
	}
	if err := p.Save(); err != nil {
		s.Logger.Error("Failed to save page lock state for '%s': %v", json.Page, err)
		c.JSON(http.StatusOK, gin.H{"success": false, "message": "Failed to save lock state"})
		return
	}
	c.JSON(http.StatusOK, gin.H{"success": true, "message": message})
}

func (s *Site) handleUpload(c *gin.Context) {
	if !s.Fileuploads {
		_ = c.AbortWithError(http.StatusInternalServerError, errors.New("uploads are disabled on this server"))
		return
	}

	file, info, err := c.Request.FormFile("file")
	if err != nil {
		_ = c.AbortWithError(http.StatusInternalServerError, err)
		s.Logger.Error(uploadFailureMessage, err.Error())
		return
	}
	defer func() { _ = file.Close() }()

	h := sha256.New()
	if _, err := io.Copy(h, file); err != nil {
		_ = c.AbortWithError(http.StatusInternalServerError, err)
		s.Logger.Error(uploadFailureMessage, err.Error())
		return
	}

	newName := "sha256-" + base32tools.EncodeBytesToBase32(h.Sum(nil))

	// Replaces any existing version, but sha256 collisions are rare as anything.
	outfile, err := os.Create(path.Join(s.PathToData, newName+".upload"))
	if err != nil {
		_ = c.AbortWithError(http.StatusInternalServerError, err)
		s.Logger.Error(uploadFailureMessage, err.Error())
		return
	}

	_, _ = file.Seek(0, io.SeekStart)
	_, err = io.Copy(outfile, file)
	if err != nil {
		_ = c.AbortWithError(http.StatusInternalServerError, err)
		s.Logger.Error(uploadFailureMessage, err.Error())
		return
	}

	c.Header("Location", "/uploads/"+newName+"?filename="+url.QueryEscape(info.Filename))
}

func (*Site) handleFavicon(c *gin.Context) {
	data, _ := static.StaticContent.ReadFile("img/favicon/favicon.ico")
	c.Data(http.StatusOK, contentTypeFromName("img/favicon/favicon.ico"), data)
}

func (s *Site) handleStatic(c *gin.Context, command string) {
	filename := strings.TrimPrefix(command, "/")
	var data []byte
	if filename == "css/custom.css" {
		data = s.CSS
	} else {
		var errAssset error
		data, errAssset = static.StaticContent.ReadFile(filename)
		if errAssset != nil {
			c.String(http.StatusNotFound, "Could not find data")
			return
		}
	}
	c.Data(http.StatusOK, contentTypeFromName(filename), data)
}

func (s *Site) handleUploads(c *gin.Context, command string) {
	if len(command) != 0 && command != rootPath && command != "/edit" {
		command = command[1:]
		if !strings.HasSuffix(command, ".upload") {
			command = command + ".upload"
		}
		pathname := path.Join(s.PathToData, command)

		c.Header(
			"Content-Disposition",
			"inline; filename=\""+c.DefaultQuery("filename", "upload")+"\"",
		)
		c.File(pathname)
		return
	}
	if !s.Fileuploads {
		_ = c.AbortWithError(http.StatusInternalServerError, errors.New("uploads are disabled on this server"))
		return
	}
}

func (*Site) handleRawContent(c *gin.Context, command string, p *Page, rawText string) bool {
	if len(command) > maxContentLength && command[0:maxContentLength] == "/ra" {
		c.Writer.Header().Set("Content-Type", "text/plain")
		c.Writer.Header().Set("Access-Control-Allow-Origin", "*")
		c.Writer.Header().Set("Access-Control-Max-Age", "86400")
		c.Writer.Header().Set("Access-Control-Allow-Methods", "POST, GET, OPTIONS, PUT, DELETE, UPDATE")
		c.Writer.Header().Set("Access-Control-Allow-Headers", "Content-Type, Content-Length, Accept-Encoding, X-CSRF-Token, Authorization, X-Max")
		c.Writer.Header().Set("Access-Control-Allow-Credentials", "true")
		c.Data(httpStatusOK, contentTypeFromName(p.Identifier), []byte(rawText))
		return true
	}
	return false
}

func (*Site) handleFrontmatter(c *gin.Context, command string, p *Page) bool {
	if strings.HasPrefix(command, "/frontmatter") {
		c.Data(http.StatusOK, gin.MIMEJSON, p.FrontmatterJSON)
		return true
	}
	return false
}

func contentTypeFromName(filename string) string {
	_ = mime.AddExtensionType(".md", "text/markdown")
	_ = mime.AddExtensionType(".heic", "image/heic")
	_ = mime.AddExtensionType(".heif", "image/heif")

	nameParts := strings.Split(filename, ".")
	mimeType := mime.TypeByExtension("." + nameParts[len(nameParts)-1])
	return mimeType
}<|MERGE_RESOLUTION|>--- conflicted
+++ resolved
@@ -517,12 +517,11 @@
 		message = "Refusing to overwrite others work"
 	} else {
 		p.Meta = json.Meta
-<<<<<<< HEAD
-		_ = p.Update(json.NewText)
-		if err := p.Save(); err != nil {
-=======
 		if err := p.Update(json.NewText); err != nil {
->>>>>>> 10a92cdc
+			s.Logger.Error("Failed to update page '%s': %v", json.Page, err)
+			message = "Failed to update page"
+			success = false
+		} else if err := p.Save(); err != nil {
 			s.Logger.Error("Failed to save page '%s': %v", json.Page, err)
 			message = "Failed to save page"
 			success = false
