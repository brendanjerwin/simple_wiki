--- conflicted
+++ resolved
@@ -1,12 +1,9 @@
 package server
 
 import (
-<<<<<<< HEAD
-	"net/http"
-=======
 	"bytes"
 	"errors"
->>>>>>> 69fc1b5f
+	"net/http"
 	"os"
 	"path"
 	"path/filepath"
@@ -479,7 +476,6 @@
 		})
 	})
 
-<<<<<<< HEAD
 	Describe("OpenOrInit", func() {
 		var (
 			req           *http.Request
@@ -542,8 +538,7 @@
 			})
 		})
 	})
-})
-=======
+
 	Describe("InitializeIndexing", func() {
 		When("a JSON file exists in the data directory", func() {
 			var (
@@ -646,5 +641,4 @@
 
 func (*testWriteCloser) Close() error {
 	return nil
-}
->>>>>>> 69fc1b5f
+}