package main

import (
	"fmt"
	"net/http"
	"os"
	"os/exec"
	"strings"
	"time"

	grpcapi "github.com/brendanjerwin/simple_wiki/internal/grpc/api/v1"
	"github.com/brendanjerwin/simple_wiki/server"
	"github.com/improbable-eng/grpc-web/go/grpcweb"
	"github.com/jcelliott/lumber"
	"golang.org/x/net/http2"
	"golang.org/x/net/http2/h2c"
	"google.golang.org/grpc"
	"google.golang.org/grpc/reflection"

	cli "gopkg.in/urfave/cli.v1"
)

var (
	commit    = "n/a"
	buildTime = ""
	logger    *lumber.ConsoleLogger
)

// getCommitHash retrieves the current git commit hash.
// If git is not available or not in a git repository, returns the default commit value.
func getCommitHash() string {
	if commit != "n/a" {
		// If commit was set at build time, use that
		return commit
	}
	
	// Try to get commit from git
	cmd := exec.Command("git", "rev-parse", "HEAD")
	output, err := cmd.Output()
	if err != nil {
		return "dev"
	}
	
	return strings.TrimSpace(string(output))
}

// getBuildTime returns the build time.
// If running in development (via go run), returns the current time.
// Otherwise, returns the compiled time set via ldflags.
func getBuildTime() time.Time {
	if buildTime != "" {
		// If buildTime was set at build time, parse and use that
		if t, err := time.Parse(time.RFC3339, buildTime); err == nil {
			return t
		}
	}
	
	// Fallback to current time (development mode)
	return time.Now()
}

var app *cli.App

func main() {
	app = cli.NewApp()
	app.Name = "simple_wiki"
	app.Usage = "a simple wiki"
	app.Compiled = time.Now()
	app.Action = func(c *cli.Context) error {
		pathToData := c.GlobalString("data")
		if err := os.MkdirAll(pathToData, 0755); err != nil {
			return err
		}

		grpcServer := grpc.NewServer()
<<<<<<< HEAD
		logger = makeLogger(c.GlobalBool("debug"))
=======

		if c.GlobalBool("debug") {
			logger = makeDebugLogger()
		} else {
			logger = makeProductionLogger()
		}
>>>>>>> f1d1096c
		site := server.NewSite(
			pathToData,
			c.GlobalString("css"),
			c.GlobalString("default-page"),
			c.GlobalString("lock"),
			c.GlobalInt("debounce"),
			c.GlobalString("cookie-secret"),
			c.GlobalString("access-code"),
			!c.GlobalBool("block-file-uploads"),
			c.GlobalUint("max-upload-mb"),
			c.GlobalUint("max-document-length"),
			logger,
		)
		ginRouter := site.GinRouter()
		actualCommit := getCommitHash()
		buildTime := getBuildTime()
		grpcAPIServer := grpcapi.NewServer(actualCommit, buildTime, site, logger)
		grpcServer = grpc.NewServer(grpc.UnaryInterceptor(grpcAPIServer.LoggingInterceptor()))
		grpcAPIServer.RegisterWithServer(grpcServer)

		reflection.Register(grpcServer)

		wrappedGrpc := grpcweb.WrapServer(grpcServer,
			// Enable CORS so browser clients can make requests
			grpcweb.WithOriginFunc(func(_ string) bool { return true }),
		)

		// 5. Create a multiplexer to route traffic to either gRPC or Gin.
		multiplexedHandler := http.HandlerFunc(func(w http.ResponseWriter, r *http.Request) {
			if strings.HasPrefix(r.Header.Get("Content-Type"), "application/grpc") {
				logger.Debug("gRPC-ish request: %s %s", r.Method, r.URL.Path)
				wrappedGrpc.ServeHTTP(w, r)
				return
			}
			logger.Debug("Gin request: %s %s", r.Method, r.URL.Path)
			ginRouter.ServeHTTP(w, r)
		})

		// 6. Determine host and port, then start the server
		host := c.GlobalString("host")
		if host == "" {
			host = "0.0.0.0"
		}
		addr := fmt.Sprintf("%s:%s", host, c.GlobalString("port"))
		logger.Info("Running simple_wiki server (commit %s) at http://%s", actualCommit, addr)

		srv := &http.Server{
			Addr:    addr,
			Handler: h2c.NewHandler(multiplexedHandler, &http2.Server{}),
		}
		return srv.ListenAndServe()
	}
	app.Flags = getFlags()

	if err := app.Run(os.Args); err != nil {
		logger.Error("Error running app: %v", err)
		os.Exit(1)
	}
}

const (
	defaultDebounce          = 500
	defaultMaxUploadMB       = 100
	defaultMaxDocumentLength = 100000000
)

func getFlags() []cli.Flag {
	return []cli.Flag{
		cli.StringFlag{
			Name:  "data",
			Value: "data",
			Usage: "data folder to use",
		},
		cli.StringFlag{
			Name:  "host",
			Value: "",
			Usage: "host to use",
		},
		cli.StringFlag{
			Name:  "port,p",
			Value: "8050",
			Usage: "port to use",
		},
		cli.StringFlag{
			Name:  "css",
			Value: "",
			Usage: "use a custom CSS file",
		},
		cli.StringFlag{
			Name:  "default-page",
			Value: "home",
			Usage: "show default-page/read instead of editing (default: show random editing)",
		},
		cli.StringFlag{
			Name:  "lock",
			Value: "",
			Usage: "password to lock editing all files (default: all pages unlocked)",
		},
		cli.IntFlag{
			Name:  "debounce",
			Value: defaultDebounce,
			Usage: "debounce time for saving data, in milliseconds",
		},
		cli.BoolFlag{
			Name:  "debug, d",
			Usage: "turn on debugging",
		},
		cli.StringFlag{
			Name:  "access-code",
			Value: "",
			Usage: "Secret code to login with before accessing any wiki stuff",
		},
		cli.StringFlag{
			Name:  "cookie-secret",
			Value: "secret",
			Usage: "random data to use for cookies; changing it will invalidate all sessions",
		},
		cli.BoolFlag{
			Name:  "block-file-uploads",
			Usage: "Block file uploads",
		},
		cli.UintFlag{
			Name:  "max-upload-mb",
			Value: defaultMaxUploadMB,
			Usage: "Largest file upload (in mb) allowed",
		},
		cli.UintFlag{
			Name:  "max-document-length",
			Value: defaultMaxDocumentLength,
			Usage: "Largest wiki page (in characters) allowed",
		},
	}
}

func makeDebugLogger() *lumber.ConsoleLogger {
	return lumber.NewConsoleLogger(lumber.TRACE)
}

func makeProductionLogger() *lumber.ConsoleLogger {
	return lumber.NewConsoleLogger(lumber.WARN)
}<|MERGE_RESOLUTION|>--- conflicted
+++ resolved
@@ -73,16 +73,13 @@
 		}
 
 		grpcServer := grpc.NewServer()
-<<<<<<< HEAD
-		logger = makeLogger(c.GlobalBool("debug"))
-=======
 
 		if c.GlobalBool("debug") {
 			logger = makeDebugLogger()
 		} else {
 			logger = makeProductionLogger()
 		}
->>>>>>> f1d1096c
+
 		site := server.NewSite(
 			pathToData,
 			c.GlobalString("css"),
